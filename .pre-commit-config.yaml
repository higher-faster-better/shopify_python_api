# See https://pre-commit.com for more information
# See https://pre-commit.com/hooks.html for more hooks
repos:
  - repo: https://github.com/pre-commit/pre-commit-hooks
    rev: v3.4.0
    hooks:
      - id: end-of-file-fixer
      - id: trailing-whitespace
  - repo: https://github.com/psf/black
    rev: 22.3.0
    hooks:
<<<<<<< HEAD
    -   id: black
-   repo: https://github.com/PyCQA/pylint
    rev: pylint-2.15.8
=======
      - id: black
  - repo: https://github.com/PyCQA/pylint
    rev: v2.15.8
>>>>>>> 72c9ecc4
    hooks:
      - id: pylint<|MERGE_RESOLUTION|>--- conflicted
+++ resolved
@@ -9,14 +9,8 @@
   - repo: https://github.com/psf/black
     rev: 22.3.0
     hooks:
-<<<<<<< HEAD
-    -   id: black
--   repo: https://github.com/PyCQA/pylint
-    rev: pylint-2.15.8
-=======
       - id: black
   - repo: https://github.com/PyCQA/pylint
     rev: v2.15.8
->>>>>>> 72c9ecc4
     hooks:
       - id: pylint