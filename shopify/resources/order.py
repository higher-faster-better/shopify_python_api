from ..base import ShopifyResource
from shopify import mixins
from .transaction import Transaction


class Order(ShopifyResource, mixins.Metafields, mixins.Events):
<<<<<<< HEAD
=======
    _prefix_source = "/customers/$customer_id/"

    @classmethod
    def _prefix(cls, options={}):
        customer_id = options.get("customer_id")
        if customer_id:
            return "%s/customers/%s" % (cls.site, customer_id)
        else:
            return cls.site

>>>>>>> 8977a702
    def close(self):
        self._load_attributes_from_response(self.post("close"))

    def open(self):
        self._load_attributes_from_response(self.post("open"))

    def cancel(self, **kwargs):
        self._load_attributes_from_response(self.post("cancel", **kwargs))

    def transactions(self):
        return Transaction.find(order_id=self.id)

    def capture(self, amount=""):
        return Transaction.create({"amount": amount, "kind": "capture", "order_id": self.id})<|MERGE_RESOLUTION|>--- conflicted
+++ resolved
@@ -4,8 +4,6 @@
 
 
 class Order(ShopifyResource, mixins.Metafields, mixins.Events):
-<<<<<<< HEAD
-=======
     _prefix_source = "/customers/$customer_id/"
 
     @classmethod
@@ -16,7 +14,6 @@
         else:
             return cls.site
 
->>>>>>> 8977a702
     def close(self):
         self._load_attributes_from_response(self.post("close"))
 
