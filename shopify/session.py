--- conflicted
+++ resolved
@@ -53,18 +53,11 @@
         self.access_scopes = access_scopes
         return
 
-<<<<<<< HEAD
     def create_permission_url(self, redirect_uri, scope=None, state=None):
-        query_params = dict(client_id=self.api_key, redirect_uri=redirect_uri)
+        query_params = {"client_id": self.api_key, "redirect_uri": redirect_uri}
         # `scope` should be omitted if provided by app's TOML
         if scope: query_params["scope"] = ",".join(scope)
         if state: query_params["state"] = state
-=======
-    def create_permission_url(self, scope, redirect_uri, state=None):
-        query_params = {"client_id": self.api_key, "scope": ",".join(scope), "redirect_uri": redirect_uri}
-        if state:
-            query_params["state"] = state
->>>>>>> 92aa0421
         return "https://%s/admin/oauth/authorize?%s" % (self.url, urllib.parse.urlencode(query_params))
 
     def request_token(self, params):
