--- conflicted
+++ resolved
@@ -1,16 +1,14 @@
 == Unreleased
 
-<<<<<<< HEAD
 - Remove `cgi` import to avoid triggering a `DeprecationWarning` on Python 3.11.
-=======
-== 12.4.0
+
+== Version 12.4.0
 
 - Update API version with 2023-07, 2023-10, 2024-01 releases ([#694](https://github.com/Shopify/shopify_python_api/pull/694))
 
 == Version 12.3.0
 
 - Update API version with 2023-04 release ([#649](https://github.com/Shopify/shopify_python_api/pull/649))
->>>>>>> 8c2931fe
 
 == Version 12.2.0
 
